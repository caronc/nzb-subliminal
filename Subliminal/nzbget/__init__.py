--- conflicted
+++ resolved
@@ -20,19 +20,10 @@
 __license__ = 'GPLv3'
 __copywrite__ = 'Copyright 2014-2017 Chris Caron <lead2gold@gmail.com'
 
-<<<<<<< HEAD
-from ScriptBase import *
-from SchedulerScript import *
-from PostProcessScript import *
-from SABPostProcessScript import *
-from FeedScript import *
-from ScanScript import *
-from QueueScript import *
-=======
 from .ScriptBase import *
 from .SchedulerScript import *
 from .PostProcessScript import *
+from .SABPostProcessScript import *
 from .FeedScript import *
 from .ScanScript import *
-from .QueueScript import *
->>>>>>> 11818fc6
+from .QueueScript import *